package io.georocket.client;

import java.io.UnsupportedEncodingException;
import java.net.URLEncoder;
import java.util.Collection;
import java.util.NoSuchElementException;
import java.util.Optional;
import java.util.stream.Collectors;
import java.util.stream.Stream;

import io.vertx.core.AsyncResult;
import io.vertx.core.Future;
import io.vertx.core.Handler;
import io.vertx.core.buffer.Buffer;
import io.vertx.core.http.HttpClient;
import io.vertx.core.http.HttpClientRequest;
import io.vertx.core.streams.ReadStream;
import io.vertx.core.streams.WriteStream;

/**
 * A client connecting to the GeoRocket data store
 * @since 1.0.0
 * @author Michel Kraemer
 */
public class StoreClient {
  /**
   * HTTP client used to connect to GeoRocket
   */
  private final HttpClient client;
  
  /**
   * Construct a new store client using the given HTTP client
   * @param client the HTTP client
   */
  public StoreClient(HttpClient client) {
    this.client = client;
  }
  
  /**
   * Convenience method to URL-encode a string
   * @param str the string
   * @return the encoded string
   */
  protected String urlencode(String str) {
    try {
      return URLEncoder.encode(str, "UTF-8");
    } catch (UnsupportedEncodingException e) {
      throw new RuntimeException(e);
    }
  }
  
  /**
   * Prepare a query. Generate a query path for the given search query and layer.
   * @param query the search query (may be <code>null</code>)
   * @param layer the layer to export (may be <code>null</code>)
   * @return the query path
   */
  protected String prepareQuery(String query, String layer) {
    if (layer == null || layer.isEmpty()) {
      layer = "/";
    } else {
      layer = Stream.of(layer.split("/"))
        .map(this::urlencode)
        .collect(Collectors.joining("/"));
    }

    if (!layer.endsWith("/")) {
      layer += "/";
    }
    if (!layer.startsWith("/")) {
      layer = "/" + layer;
    }
    
    String urlQuery = "";
    if (query != null && !query.isEmpty()) {
      urlQuery = "?search=" + urlencode(query);
    }
    
    return layer + urlQuery;
  }

  /**
   * Prepare an import. Generate an import path for the given layer and tags.
   * @param layer the layer to import to (may be <code>null</code> if data
   * should be imported to the root layer)
   * @param tags a collection of tags to attach to the imported data (may be
   * <code>null</code> if no tags need to be attached)
   * @param properties a collection of properties to attach to the imported
   * data (may be <code>null</code> if no properties need to be attached)
   * @return the import path
   */
  protected String prepareImport(String layer, Collection<String> tags,
      Collection<String> properties) {
    String path = getEndpoint();

    if (layer != null && !layer.isEmpty()) {
      layer = Stream.of(layer.split("/"))
        .map(this::urlencode)
        .collect(Collectors.joining("/"));

      if (!layer.endsWith("/")) {
        layer += "/";
      }
      if (!layer.startsWith("/")) {
        layer = "/" + layer;
      }

      path += layer;
    }

<<<<<<< HEAD
    boolean hasTags = tags != null && !tags.isEmpty();

    if (hasTags) {
      path += "?tags=" + String.join(",", tags);
=======
    if (tags != null && !tags.isEmpty()) {
      path += "?tags=" + urlencode(String.join(",", tags));
>>>>>>> 7b5d5f8d
    }

    if (properties != null && !properties.isEmpty()) {

      if (hasTags) {
        path += "&props=";
      } else {
        path += "?props=";
      }
      path += urlencode(String.join(",", properties));
    }

    return path;
  }

  /**
   * <p>Start importing data to GeoRocket. The method opens a connection to the
   * GeoRocket server and returns a {@link WriteStream} that can be used to
   * send data.</p>
   * <p>The caller is responsible for closing the stream (and ending
   * the import process) through {@link WriteStream#end()} and handling
   * exceptions through {@link WriteStream#exceptionHandler(Handler)}.</p>
   * @param handler a handler that will be called when the data has been
   * imported by the GeoRocket server
   * @return a {@link WriteStream} that can be used to send data
   */
  public WriteStream<Buffer> startImport(Handler<AsyncResult<Void>> handler) {
    return startImport(null, null, null, Optional.empty(), handler);
  }
  
  /**
   * <p>Start importing data to GeoRocket. The method opens a connection to the
   * GeoRocket server and returns a {@link WriteStream} that can be used to
   * send data.</p>
   * <p>The caller is responsible for closing the stream (and ending
   * the import process) through {@link WriteStream#end()} and handling
   * exceptions through {@link WriteStream#exceptionHandler(Handler)}.</p>
   * @param layer the layer to import to (may be <code>null</code> if data
   * should be imported to the root layer)
   * @param handler a handler that will be called when the data has been
   * imported by the GeoRocket server
   * @return a {@link WriteStream} that can be used to send data
   */
  public WriteStream<Buffer> startImport(String layer,
      Handler<AsyncResult<Void>> handler) {
    return startImport(layer, null, null, Optional.empty(), handler);
  }
  
  /**
   * <p>Start importing data to GeoRocket. The method opens a connection to the
   * GeoRocket server and returns a {@link WriteStream} that can be used to
   * send data.</p>
   * <p>The caller is responsible for closing the stream (and ending
   * the import process) through {@link WriteStream#end()} and handling
   * exceptions through {@link WriteStream#exceptionHandler(Handler)}.</p>
   * @param layer the layer to import to (may be <code>null</code> if data
   * should be imported to the root layer)
   * @param tags a collection of tags to attach to the imported data (may be
   * <code>null</code> if no tags need to be attached)
   * @param handler a handler that will be called when the data has been
   * imported by the GeoRocket server
   * @return a {@link WriteStream} that can be used to send data
   */
  public WriteStream<Buffer> startImport(String layer, Collection<String> tags,
      Handler<AsyncResult<Void>> handler) {
    return startImport(layer, tags, null, Optional.empty(), handler);
  }

  /**
   * <p>Start importing data to GeoRocket. The method opens a connection to the
   * GeoRocket server and returns a {@link WriteStream} that can be used to
   * send data.</p>
   * <p>The caller is responsible for closing the stream (and ending
   * the import process) through {@link WriteStream#end()} and handling
   * exceptions through {@link WriteStream#exceptionHandler(Handler)}.</p>
   * @param layer the layer to import to (may be <code>null</code> if data
   * should be imported to the root layer)
   * @param tags a collection of tags to attach to the imported data (may be
   * <code>null</code> if no tags need to be attached)
   * @param properties a collection of properties to attach to the imported
   * data (may be <code>null</code> if no properties need to be attached)
   * @param handler a handler that will be called when the data has been
   * imported by the GeoRocket server
   * @return a {@link WriteStream} that can be used to send data
   */
  public WriteStream<Buffer> startImport(String layer, Collection<String> tags,
      Collection<String> properties, Handler<AsyncResult<Void>> handler) {
    return startImport(layer, tags, properties, Optional.empty(), handler);
  }

  /**
   * <p>Start importing data to GeoRocket. The method opens a connection to the
   * GeoRocket server and returns a {@link WriteStream} that can be used to
   * send data.</p>
   * <p>The caller is responsible for closing the stream (and ending
   * the import process) through {@link WriteStream#end()} and handling
   * exceptions through {@link WriteStream#exceptionHandler(Handler)}.</p>
   * @param layer the layer to import to (may be <code>null</code> if data
   * should be imported to the root layer)
   * @param tags a collection of tags to attach to the imported data (may be
   * <code>null</code> if no tags need to be attached)
   * @param properties a collection of properties to attach to the imported
   * data (may be <code>null</code> if no properties need to be attached)
   * @param size size of the data to be sent in bytes
   * @param handler a handler that will be called when the data has been
   * imported by the GeoRocket server
   * @return a {@link WriteStream} that can be used to send data
   */
  public WriteStream<Buffer> startImport(String layer, Collection<String> tags,
      Collection<String> properties, long size, Handler<AsyncResult<Void>> handler) {
    return startImport(layer, tags, properties, Optional.of(size), handler);
  }
  
  /**
   * <p>Start importing data to GeoRocket. The method opens a connection to the
   * GeoRocket server and returns a {@link WriteStream} that can be used to
   * send data.</p>
   * <p>The caller is responsible for closing the stream (and ending
   * the import process) through {@link WriteStream#end()} and handling
   * exceptions through {@link WriteStream#exceptionHandler(Handler)}.</p>
   * @param layer the layer to import to (may be <code>null</code> if data
   * should be imported to the root layer)
   * @param tags a collection of tags to attach to the imported data (may be
   * <code>null</code> if no tags need to be attached)
   * @param properties a collection of properties to attach to the imported
   * data (may be <code>null</code> if no properties need to be attached)
   * @param size size of the data to be sent in bytes (optional)
   * @param handler a handler that will be called when the data has been
   * imported by the GeoRocket server
   * @return a {@link WriteStream} that can be used to send data
   */
  public WriteStream<Buffer> startImport(String layer, Collection<String> tags,
      Collection<String> properties, Optional<Long> size, Handler<AsyncResult<Void>> handler) {
    String path = prepareImport(layer, tags, properties);
    HttpClientRequest request = client.post(path);

    if (size.isPresent() && size.get() != null) {
      request.putHeader("Content-Length", size.get().toString());
    } else {
      // content length is not set, therefore chunked encoding must be set
      request.setChunked(true);
    }

    request.handler(response -> {
      if (response.statusCode() != 202) {
        handler.handle(Future.failedFuture("GeoRocket did not accept the file "
            + "(status code " + response.statusCode() + ": " + response.statusMessage() + ")"));
      } else {
        handler.handle(Future.succeededFuture());
      }
    });

    return configureRequest(request);
  }

  /**
   * Configure an HTTP request. The default implementation of this method does
   * nothing. Sub-classes may override if they want to configure a request
   * before it is sent.
   * @param request request the request to configure
   * @return same {@link HttpClientRequest} as given but with options set
   */
  protected HttpClientRequest configureRequest(HttpClientRequest request) {
    return request;
  }

  /**
   * <p>Export the contents of the whole GeoRocket data store. Return a
   * {@link ReadStream} from which merged chunks can be read.</p>
   * <p>The caller is responsible for handling exceptions through
   * {@link ReadStream#exceptionHandler(Handler)}.</p>
   * @param handler a handler that will receive the {@link ReadStream}
   */
  public void search(Handler<AsyncResult<ReadStream<Buffer>>> handler) {
    search(null, null, handler);
  }
  
  /**
   * <p>Search the GeoRocket data store and return a {@link ReadStream} of
   * merged chunks matching the given criteria.</p>
   * <p>If <code>query</code> is <code>null</code> the contents of the
   * whole data store will be returned.</p>
   * <p>The caller is responsible for handling exceptions through
   * {@link ReadStream#exceptionHandler(Handler)}.</p>
   * @param query a search query specifying which chunks to return (may be
   * <code>null</code>)
   * @param handler a handler that will receive the {@link ReadStream} from
   * which the merged chunks matching the given criteria can be read
   */
  public void search(String query, Handler<AsyncResult<ReadStream<Buffer>>> handler) {
    search(query, null, handler);
  }
  
  /**
   * <p>Search the GeoRocket data store and return a {@link ReadStream} of
   * merged chunks matching the given criteria.</p>
   * <p>If <code>query</code> is <code>null</code> or empty all chunks from
   * the given <code>layer</code> (and all sub-layers) will be returned. If
   * <code>layer</code> is also <code>null</code> or empty the contents of the
   * whole data store will be returned.</p>
   * <p>The caller is responsible for handling exceptions through
   * {@link ReadStream#exceptionHandler(Handler)}.</p>
   * @param query a search query specifying which chunks to return (may be
   * <code>null</code>)
   * @param layer the name of the layer where to search for chunks recursively
   * (may be <code>null</code>)
   * @param handler a handler that will receive the {@link ReadStream} from
   * which the merged chunks matching the given criteria can be read
   */
  public void search(String query, String layer,
      Handler<AsyncResult<ReadStream<Buffer>>> handler) {
    String queryPath = prepareQuery(query, layer);
    HttpClientRequest request = client.get(getEndpoint() + queryPath);
    request.exceptionHandler(t -> handler.handle(Future.failedFuture(t)));
    request.handler(response -> {
      if (response.statusCode() == 404) {
        handler.handle(Future.failedFuture(new NoSuchElementException(
            response.statusMessage())));
      } else if (response.statusCode() != 200) {
        handler.handle(Future.failedFuture(response.statusMessage()));
      } else {
        handler.handle(Future.succeededFuture(response));
      }
    });
    configureRequest(request).end();
  }
  
  /**
   * <p>Delete chunks from the GeoRocket data store.</p>
   * <p>Either <code>query</code> or <code>layer</code> must be given to
   * protect against requests that accidentally delete the whole data store.
   * If you want to do so, provide an empty <code>query</code> and the root
   * layer <code>/</code>.</p>
   * @param query a search query specifying the chunks to delete (must not
   * be <code>null</code> to protect against requests that accidentally delete
   * the whole data store. If you want to do so, use
   * {@link #delete(String, String, Handler)} and provide an empty
   * <code>query</code> and the root layer <code>/</code>.)
   * @param handler a handler that will be called when the operation has
   * finished
   */
  public void delete(String query, Handler<AsyncResult<Void>> handler) {
    delete(query, null, handler);
  }
  
  /**
   * <p>Delete chunks or layers from the GeoRocket data store.</p>
   * <p>Either <code>query</code> or <code>layer</code> must be given to
   * protect against requests that accidentally delete the whole data store.
   * If you want to do so, provide an empty <code>query</code> and the root
   * layer <code>/</code>.</p>
   * @param query a search query specifying the chunks to delete (or
   * <code>null</code> if all chunks and all sub-layers from the given
   * <code>layer</code> should be deleted)
   * @param layer the absolute path to the layer from which to delete (or
   * <code>null</code> if the whole store should be searched for chunks
   * to delete)
   * @param handler a handler that will be called when the operation has
   * finished
   */
  public void delete(String query, String layer, Handler<AsyncResult<Void>> handler) {
    if ((query == null || query.isEmpty()) && (layer == null || layer.isEmpty())) {
      handler.handle(Future.failedFuture(new IllegalArgumentException(
          "No search query and no layer given. "
          + "Do you really wish to delete the whole data store? If so, "
          + "provide an empty query and the root layer /.")));
    }
    String queryPath = prepareQuery(query, layer);
    HttpClientRequest request = client.delete(getEndpoint() + queryPath);
    request.exceptionHandler(t -> {
      handler.handle(Future.failedFuture(t));
    });
    request.handler(response -> {
      if (response.statusCode() != 204) {
        handler.handle(Future.failedFuture(response.statusMessage()));
      } else {
        response.endHandler(v -> {
          handler.handle(Future.succeededFuture());
        });
      }
    });
    configureRequest(request).end();
  }

  /**
   * Return the HTTP endpoint, the GeoRocket data store path at
   * server side.
   * @return the endpoint
   */
  protected String getEndpoint() {
    return "/store";
  }
}<|MERGE_RESOLUTION|>--- conflicted
+++ resolved
@@ -108,15 +108,10 @@
       path += layer;
     }
 
-<<<<<<< HEAD
     boolean hasTags = tags != null && !tags.isEmpty();
 
     if (hasTags) {
-      path += "?tags=" + String.join(",", tags);
-=======
-    if (tags != null && !tags.isEmpty()) {
       path += "?tags=" + urlencode(String.join(",", tags));
->>>>>>> 7b5d5f8d
     }
 
     if (properties != null && !properties.isEmpty()) {
